/*
 * Module dependencies
 */
import * as ElementType from "domelementtype";
import type {
  AnyNode,
  Element,
  ProcessingInstruction,
  Comment,
  Text,
  CDATA,
} from "domhandler";
import { encodeXML, escapeAttribute, escapeText } from "entities";

/**
 * Mixed-case SVG and MathML tags & attributes
 * recognized by the HTML parser.
 *
 * @see https://html.spec.whatwg.org/multipage/parsing.html#parsing-main-inforeign
 */
import { elementNames, attributeNames } from "./foreignNames.js";

export interface DomSerializerOptions {
  /**
   * Print an empty attribute's value.
   *
   * @default xmlMode
   * @example With <code>emptyAttrs: false</code>: <code>&lt;input checked&gt;</code>
   * @example With <code>emptyAttrs: true</code>: <code>&lt;input checked=""&gt;</code>
   */
  emptyAttrs?: boolean;
  /**
   * Print self-closing tags for tags without contents. If `xmlMode` is set, this will apply to all tags.
   * Otherwise, only tags that are defined as self-closing in the HTML specification will be printed as such.
   *
   * @default xmlMode
   * @example With <code>selfClosingTags: false</code>: <code>&lt;foo&gt;&lt;/foo&gt;&lt;br&gt;&lt;/br&gt;</code>
   * @example With <code>xmlMode: true</code> and <code>selfClosingTags: true</code>: <code>&lt;foo/&gt;&lt;br/&gt;</code>
   * @example With <code>xmlMode: false</code> and <code>selfClosingTags: true</code>: <code>&lt;foo&gt;&lt;/foo&gt;&lt;br /&gt;</code>
   */
  selfClosingTags?: boolean;
  /**
   * Treat the input as an XML document; enables the `emptyAttrs` and `selfClosingTags` options.
   *
   * If the value is `"foreign"`, it will try to correct mixed-case attribute names.
   *
   * @default false
   */
  xmlMode?: boolean | "foreign";
  /**
   * Encode characters that are either reserved in HTML or XML.
   *
   * If `xmlMode` is `true` or the value not `'utf8'`, characters outside of the utf8 range will be encoded as well.
   *
   * @default `decodeEntities`
   */
  encodeEntities?: boolean | "utf8";
  /**
   * Option inherited from parsing; will be used as the default value for `encodeEntities`.
   *
   * @default true
   */
  decodeEntities?: boolean;
}

const unencodedElements = new Set([
  "style",
  "script",
  "xmp",
  "iframe",
  "noembed",
  "noframes",
  "plaintext",
  "noscript",
]);

function replaceQuotes(value: string): string {
  return value.replace(/"/g, "&quot;");
}

/**
 * Format attributes
 */
function formatAttributes(
  attributes: Record<string, string | null> | undefined,
  opts: DomSerializerOptions,
) {
  if (!attributes) return;

  const encode =
    (opts.encodeEntities ?? opts.decodeEntities) === false
      ? replaceQuotes
<<<<<<< HEAD
      : opts.xmlMode || opts.encodeEntities !== "utf8"
        ? encodeXML
        : escapeAttribute;
=======
      : !!opts.xmlMode || opts.encodeEntities !== "utf8"
      ? encodeXML
      : escapeAttribute;
>>>>>>> 141c16d7

  return Object.keys(attributes)
    .map((key) => {
      const value = attributes[key] ?? "";

      if (opts.xmlMode === "foreign") {
        /* Fix up mixed-case attribute names */
        key = attributeNames.get(key) ?? key;
      }

      if (!opts.emptyAttrs && !opts.xmlMode && value === "") {
        return key;
      }

      return `${key}="${encode(value)}"`;
    })
    .join(" ");
}

/**
 * Self-enclosing tags
 */
const singleTag = new Set([
  "area",
  "base",
  "basefont",
  "br",
  "col",
  "command",
  "embed",
  "frame",
  "hr",
  "img",
  "input",
  "isindex",
  "keygen",
  "link",
  "meta",
  "param",
  "source",
  "track",
  "wbr",
]);

/**
 * Renders a DOM node or an array of DOM nodes to a string.
 *
 * Can be thought of as the equivalent of the `outerHTML` of the passed node(s).
 *
 * @param node Node to be rendered.
 * @param options Changes serialization behavior
 */
export function render(
  node: AnyNode | ArrayLike<AnyNode>,
  options: DomSerializerOptions = {},
): string {
  const nodes = "length" in node ? node : [node];

  let output = "";

  for (let i = 0; i < nodes.length; i++) {
    output += renderNode(nodes[i], options);
  }

  return output;
}

export default render;

function renderNode(node: AnyNode, options: DomSerializerOptions): string {
  switch (node.type) {
    case ElementType.Root:
      return render(node.children, options);
    // @ts-expect-error We don't use `Doctype` yet
    case ElementType.Doctype:
    case ElementType.Directive:
      return renderDirective(node);
    case ElementType.Comment:
      return renderComment(node);
    case ElementType.CDATA:
      return renderCdata(node);
    case ElementType.Script:
    case ElementType.Style:
    case ElementType.Tag:
      return renderTag(node, options);
    case ElementType.Text:
      return renderText(node, options);
  }
}

const foreignModeIntegrationPoints = new Set([
  "mi",
  "mo",
  "mn",
  "ms",
  "mtext",
  "annotation-xml",
  "foreignObject",
  "desc",
  "title",
]);

const foreignElements = new Set(["svg", "math"]);

function renderTag(elem: Element, opts: DomSerializerOptions) {
  // Handle SVG / MathML in HTML
  if (opts.xmlMode === "foreign") {
    /* Fix up mixed-case element names */
    elem.name = elementNames.get(elem.name) ?? elem.name;
    /* Exit foreign mode at integration points */
    if (
      elem.parent &&
      foreignModeIntegrationPoints.has((elem.parent as Element).name)
    ) {
      opts = { ...opts, xmlMode: false };
    }
  }
  if (!opts.xmlMode && foreignElements.has(elem.name)) {
    opts = { ...opts, xmlMode: "foreign" };
  }

  let tag = `<${elem.name}`;
  const attribs = formatAttributes(elem.attribs, opts);

  if (attribs) {
    tag += ` ${attribs}`;
  }

  if (
    elem.children.length === 0 &&
    (opts.xmlMode
      ? // In XML mode or foreign mode, and user hasn't explicitly turned off self-closing tags
        opts.selfClosingTags !== false
      : // User explicitly asked for self-closing tags, even in HTML mode
        opts.selfClosingTags && singleTag.has(elem.name))
  ) {
    if (!opts.xmlMode) tag += " ";
    tag += "/>";
  } else {
    tag += ">";
    if (elem.children.length > 0) {
      tag += render(elem.children, opts);
    }

    if (!!opts.xmlMode || !singleTag.has(elem.name)) {
      tag += `</${elem.name}>`;
    }
  }

  return tag;
}

function renderDirective(elem: ProcessingInstruction) {
  return `<${elem.data}>`;
}

function renderText(elem: Text, opts: DomSerializerOptions) {
  let data = elem.data || "";

  // If entities weren't decoded, no need to encode them back
  if (
    (opts.encodeEntities ?? opts.decodeEntities) !== false &&
    !(
      !opts.xmlMode &&
      elem.parent &&
      unencodedElements.has((elem.parent as Element).name)
    )
  ) {
    data =
      !!opts.xmlMode || opts.encodeEntities !== "utf8"
        ? encodeXML(data)
        : escapeText(data);
  }

  return data;
}

function renderCdata(elem: CDATA) {
  return `<![CDATA[${(elem.children[0] as Text).data}]]>`;
}

function renderComment(elem: Comment) {
  return `<!--${elem.data}-->`;
}<|MERGE_RESOLUTION|>--- conflicted
+++ resolved
@@ -90,15 +90,9 @@
   const encode =
     (opts.encodeEntities ?? opts.decodeEntities) === false
       ? replaceQuotes
-<<<<<<< HEAD
-      : opts.xmlMode || opts.encodeEntities !== "utf8"
+      : !!opts.xmlMode || opts.encodeEntities !== "utf8"
         ? encodeXML
         : escapeAttribute;
-=======
-      : !!opts.xmlMode || opts.encodeEntities !== "utf8"
-      ? encodeXML
-      : escapeAttribute;
->>>>>>> 141c16d7
 
   return Object.keys(attributes)
     .map((key) => {
