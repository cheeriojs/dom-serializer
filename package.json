--- conflicted
+++ resolved
@@ -18,7 +18,6 @@
     "foreignNames.json"
   ],
   "dependencies": {
-<<<<<<< HEAD
     "domelementtype": "~1.3.0",
     "entities": "^1.1.2"
   },
@@ -27,20 +26,8 @@
     "expect.js": "~0.3.1",
     "htmlparser2": "^3.10.0",
     "lodash": "^4.17.11",
-    "mocha": "*",
-    "xyz": "1.1.0"
-=======
-    "domelementtype": "^1.3.0",
-    "entities": "^1.1.1"
-  },
-  "devDependencies": {
-    "cheerio": "*",
-    "expect.js": "^0.3.1",
-    "jshint": "^2.9.1-rc1",
-    "lodash": "^4.17.11",
     "mocha": "^5.2.0",
     "xyz": "^3.0.0"
->>>>>>> 2311fc06
   },
   "scripts": {
     "test": "mocha test.js"
